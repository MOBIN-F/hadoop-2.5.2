/**
 * Licensed to the Apache Software Foundation (ASF) under one
 * or more contributor license agreements.  See the NOTICE file
 * distributed with this work for additional information
 * regarding copyright ownership.  The ASF licenses this file
 * to you under the Apache License, Version 2.0 (the
 * "License"); you may not use this file except in compliance
 * with the License.  You may obtain a copy of the License at
 *
 *     http://www.apache.org/licenses/LICENSE-2.0
 *
 * Unless required by applicable law or agreed to in writing, software
 * distributed under the License is distributed on an "AS IS" BASIS,
 * WITHOUT WARRANTIES OR CONDITIONS OF ANY KIND, either express or implied.
 * See the License for the specific language governing permissions and
 * limitations under the License.
 */

package org.apache.hadoop.hdfs;

import static org.apache.hadoop.hdfs.DFSConfigKeys.DFS_ADMIN;
import static org.apache.hadoop.hdfs.DFSConfigKeys.DFS_CLIENT_HTTPS_NEED_AUTH_DEFAULT;
import static org.apache.hadoop.hdfs.DFSConfigKeys.DFS_CLIENT_HTTPS_NEED_AUTH_KEY;
import static org.apache.hadoop.hdfs.DFSConfigKeys.DFS_HA_NAMENODE_ID_KEY;
import static org.apache.hadoop.hdfs.DFSConfigKeys.DFS_NAMENODE_BACKUP_ADDRESS_KEY;
import static org.apache.hadoop.hdfs.DFSConfigKeys.DFS_NAMENODE_HTTPS_ADDRESS_DEFAULT;
import static org.apache.hadoop.hdfs.DFSConfigKeys.DFS_NAMENODE_HTTPS_ADDRESS_KEY;
import static org.apache.hadoop.hdfs.DFSConfigKeys.DFS_NAMENODE_HTTP_ADDRESS_DEFAULT;
import static org.apache.hadoop.hdfs.DFSConfigKeys.DFS_NAMENODE_HTTP_ADDRESS_KEY;
import static org.apache.hadoop.hdfs.DFSConfigKeys.DFS_NAMENODE_RPC_ADDRESS_KEY;
import static org.apache.hadoop.hdfs.DFSConfigKeys.DFS_NAMENODE_SECONDARY_HTTP_ADDRESS_KEY;
import static org.apache.hadoop.hdfs.DFSConfigKeys.DFS_NAMENODE_SERVICE_RPC_ADDRESS_KEY;
import static org.apache.hadoop.hdfs.DFSConfigKeys.DFS_NAMESERVICE_ID;
import static org.apache.hadoop.hdfs.DFSConfigKeys.DFS_SERVER_HTTPS_KEYPASSWORD_KEY;
import static org.apache.hadoop.hdfs.DFSConfigKeys.DFS_SERVER_HTTPS_KEYSTORE_PASSWORD_KEY;
import static org.apache.hadoop.hdfs.DFSConfigKeys.DFS_SERVER_HTTPS_TRUSTSTORE_PASSWORD_KEY;

import java.io.IOException;
import java.io.InterruptedIOException;
import java.io.PrintStream;
import java.io.UnsupportedEncodingException;
import java.net.InetAddress;
import java.net.InetSocketAddress;
import java.net.URI;
import java.net.URISyntaxException;
import java.security.SecureRandom;
import java.util.Arrays;
import java.util.Collection;
import java.util.Comparator;
import java.util.Date;
import java.util.HashSet;
import java.util.List;
import java.util.Map;
import java.util.Set;
import java.util.concurrent.ThreadLocalRandom;

import com.google.common.collect.Sets;
import org.apache.commons.cli.CommandLine;
import org.apache.commons.cli.CommandLineParser;
import org.apache.commons.cli.Option;
import org.apache.commons.cli.Options;
import org.apache.commons.cli.ParseException;
import org.apache.commons.cli.PosixParser;
import org.apache.commons.logging.Log;
import org.apache.commons.logging.LogFactory;
import org.apache.hadoop.HadoopIllegalArgumentException;
import org.apache.hadoop.classification.InterfaceAudience;
import org.apache.hadoop.conf.Configuration;
import org.apache.hadoop.crypto.key.KeyProvider;
import org.apache.hadoop.crypto.key.KeyProviderCryptoExtension;
import org.apache.hadoop.fs.FileSystem;
import org.apache.hadoop.fs.Path;
import org.apache.hadoop.hdfs.protocol.DatanodeInfo;
import org.apache.hadoop.hdfs.protocol.HdfsConstants;
import org.apache.hadoop.hdfs.server.common.HdfsServerConstants;
import org.apache.hadoop.hdfs.server.namenode.NameNode;
import org.apache.hadoop.http.HttpConfig;
import org.apache.hadoop.http.HttpServer2;
import org.apache.hadoop.ipc.ProtobufRpcEngine;
import org.apache.hadoop.ipc.RPC;
import org.apache.hadoop.net.NetUtils;
import org.apache.hadoop.security.SecurityUtil;
import org.apache.hadoop.security.UserGroupInformation;
import org.apache.hadoop.security.authorize.AccessControlList;
import org.apache.hadoop.util.ToolRunner;

import com.google.common.annotations.VisibleForTesting;
import com.google.common.base.Charsets;
import com.google.common.base.Joiner;
import com.google.common.base.Preconditions;
import com.google.common.collect.Lists;
import com.google.common.collect.Sets;
import com.google.protobuf.BlockingService;

@InterfaceAudience.Private
public class DFSUtil {
  public static final Log LOG = LogFactory.getLog(DFSUtil.class.getName());
  
  private DFSUtil() { /* Hidden constructor */ }
  
  private static final ThreadLocal<SecureRandom> SECURE_RANDOM = new ThreadLocal<SecureRandom>() {
    @Override
    protected SecureRandom initialValue() {
      return new SecureRandom();
    }
  };

  /** @return a pseudo secure random number generator. */
  public static SecureRandom getSecureRandom() {
    return SECURE_RANDOM.get();
  }

  /** Shuffle the elements in the given array. */
  public static <T> T[] shuffle(final T[] array) {
    if (array != null && array.length > 0) {
      for (int n = array.length; n > 1; ) {
        final int randomIndex = ThreadLocalRandom.current().nextInt(n);
        n--;
        if (n != randomIndex) {
          final T tmp = array[randomIndex];
          array[randomIndex] = array[n];
          array[n] = tmp;
        }
      }
    }
    return array;
  }

  /**
   * Compartor for sorting DataNodeInfo[] based on decommissioned states.
   * Decommissioned nodes are moved to the end of the array on sorting with
   * this compartor.
   */
  public static final Comparator<DatanodeInfo> DECOM_COMPARATOR = 
    new Comparator<DatanodeInfo>() {
      @Override
      public int compare(DatanodeInfo a, DatanodeInfo b) {
        return a.isDecommissioned() == b.isDecommissioned() ? 0 : 
          a.isDecommissioned() ? 1 : -1;
      }
    };


  /**
   * Comparator for sorting DataNodeInfo[] based on decommissioned/stale states.
   * Decommissioned/stale nodes are moved to the end of the array on sorting
   * with this comparator.
   */ 
  @InterfaceAudience.Private 
  public static class DecomStaleComparator implements Comparator<DatanodeInfo> {
    private final long staleInterval;

    /**
     * Constructor of DecomStaleComparator
     * 
     * @param interval
     *          The time interval for marking datanodes as stale is passed from
     *          outside, since the interval may be changed dynamically
     */
    public DecomStaleComparator(long interval) {
      this.staleInterval = interval;
    }

    @Override
    public int compare(DatanodeInfo a, DatanodeInfo b) {
      // Decommissioned nodes will still be moved to the end of the list
      if (a.isDecommissioned()) {
        return b.isDecommissioned() ? 0 : 1;
      } else if (b.isDecommissioned()) {
        return -1;
      }
      // Stale nodes will be moved behind the normal nodes
      boolean aStale = a.isStale(staleInterval);
      boolean bStale = b.isStale(staleInterval);
      return aStale == bStale ? 0 : (aStale ? 1 : -1);
    }
  }    
    
  /**
   * Address matcher for matching an address to local address
   */
  static final AddressMatcher LOCAL_ADDRESS_MATCHER = new AddressMatcher() {
    @Override
    public boolean match(InetSocketAddress s) {
      return NetUtils.isLocalAddress(s.getAddress());
    };
  };
  
  /**
   * Whether the pathname is valid.  Currently prohibits relative paths, 
   * names which contain a ":" or "//", or other non-canonical paths.
   */
  public static boolean isValidName(String src) {
    return DFSUtilClient.isValidName(src);
  }

  /**
   * Checks if a string is a valid path component. For instance, components
   * cannot contain a ":" or "/", and cannot be equal to a reserved component
   * like ".snapshot".
   * <p>
   * The primary use of this method is for validating paths when loading the
   * FSImage. During normal NN operation, paths are sometimes allowed to
   * contain reserved components.
   * 
   * @return If component is valid
   */
  public static boolean isValidNameForComponent(String component) {
    if (component.equals(".") ||
        component.equals("..") ||
        component.indexOf(":") >= 0 ||
        component.indexOf("/") >= 0) {
      return false;
    }
    return !isReservedPathComponent(component);
  }


  /**
   * Returns if the component is reserved.
   * 
   * <p>
   * Note that some components are only reserved under certain directories, e.g.
   * "/.reserved" is reserved, while "/hadoop/.reserved" is not.
   * @return true, if the component is reserved
   */
  public static boolean isReservedPathComponent(String component) {
    for (String reserved : HdfsServerConstants.RESERVED_PATH_COMPONENTS) {
      if (component.equals(reserved)) {
        return true;
      }
    }
    return false;
  }

  /**
   * Converts a byte array to a string using UTF8 encoding.
   */
  public static String bytes2String(byte[] bytes) {
    return bytes2String(bytes, 0, bytes.length);
  }
  
  /**
   * Decode a specific range of bytes of the given byte array to a string
   * using UTF8.
   * 
   * @param bytes The bytes to be decoded into characters
   * @param offset The index of the first byte to decode
   * @param length The number of bytes to decode
   * @return The decoded string
   */
  public static String bytes2String(byte[] bytes, int offset, int length) {
    try {
      return new String(bytes, offset, length, "UTF8");
    } catch(UnsupportedEncodingException e) {
      assert false : "UTF8 encoding is not supported ";
    }
    return null;
  }

  /**
   * Converts a string to a byte array using UTF8 encoding.
   */
  public static byte[] string2Bytes(String str) {
    return DFSUtilClient.string2Bytes(str);
  }

  /**
   * Given a list of path components returns a path as a UTF8 String
   */
  public static String byteArray2PathString(byte[][] pathComponents,
      int offset, int length) {
    if (pathComponents.length == 0) {
      return "";
    }
    Preconditions.checkArgument(offset >= 0 && offset < pathComponents.length);
    Preconditions.checkArgument(length >= 0 && offset + length <=
        pathComponents.length);
    if (pathComponents.length == 1
        && (pathComponents[0] == null || pathComponents[0].length == 0)) {
      return Path.SEPARATOR;
    }
    StringBuilder result = new StringBuilder();
    for (int i = offset; i < offset + length; i++) {
      result.append(new String(pathComponents[i], Charsets.UTF_8));
      if (i < pathComponents.length - 1) {
        result.append(Path.SEPARATOR_CHAR);
      }
    }
    return result.toString();
  }

  public static String byteArray2PathString(byte[][] pathComponents) {
    return byteArray2PathString(pathComponents, 0, pathComponents.length);
  }

  /**
   * Converts a list of path components into a path using Path.SEPARATOR.
   * 
   * @param components Path components
   * @return Combined path as a UTF-8 string
   */
  public static String strings2PathString(String[] components) {
    if (components.length == 0) {
      return "";
    }
    if (components.length == 1) {
      if (components[0] == null || components[0].isEmpty()) {
        return Path.SEPARATOR;
      }
    }
    return Joiner.on(Path.SEPARATOR).join(components);
  }

  /** Convert an object representing a path to a string. */
  public static String path2String(final Object path) {
    return path == null? null
        : path instanceof String? (String)path
        : path instanceof byte[][]? byteArray2PathString((byte[][])path)
        : path.toString();
  }

  /**
   * Splits the array of bytes into array of arrays of bytes
   * on byte separator
   * @param bytes the array of bytes to split
   * @param separator the delimiting byte
   */
  public static byte[][] bytes2byteArray(byte[] bytes, byte separator) {
    return bytes2byteArray(bytes, bytes.length, separator);
  }

  /**
   * Splits first len bytes in bytes to array of arrays of bytes
   * on byte separator
   * @param bytes the byte array to split
   * @param len the number of bytes to split
   * @param separator the delimiting byte
   */
  public static byte[][] bytes2byteArray(byte[] bytes,
                                         int len,
                                         byte separator) {
    assert len <= bytes.length;
    int splits = 0;
    if (len == 0) {
      return new byte[][]{null};
    }
    // Count the splits. Omit multiple separators and the last one
    for (int i = 0; i < len; i++) {
      if (bytes[i] == separator) {
        splits++;
      }
    }
    int last = len - 1;
    while (last > -1 && bytes[last--] == separator) {
      splits--;
    }
    if (splits == 0 && bytes[0] == separator) {
      return new byte[][]{null};
    }
    splits++;
    byte[][] result = new byte[splits][];
    int startIndex = 0;
    int nextIndex = 0;
    int index = 0;
    // Build the splits
    while (index < splits) {
      while (nextIndex < len && bytes[nextIndex] != separator) {
        nextIndex++;
      }
      result[index] = new byte[nextIndex - startIndex];
      System.arraycopy(bytes, startIndex, result[index], 0, nextIndex
              - startIndex);
      index++;
      startIndex = nextIndex + 1;
      nextIndex = startIndex;
    }
    return result;
  }

  /**
   * Return configuration key of format key.suffix1.suffix2...suffixN
   */
  public static String addKeySuffixes(String key, String... suffixes) {
    String keySuffix = DFSUtilClient.concatSuffixes(suffixes);
    return DFSUtilClient.addSuffix(key, keySuffix);
  }

  /**
   * Get all of the RPC addresses of the individual NNs in a given nameservice.
   * 
   * @param conf Configuration
   * @param nsId the nameservice whose NNs addresses we want.
   * @param defaultValue default address to return in case key is not found.
   * @return A map from nnId -> RPC address of each NN in the nameservice.
   */
  public static Map<String, InetSocketAddress> getRpcAddressesForNameserviceId(
      Configuration conf, String nsId, String defaultValue) {
    return DFSUtilClient.getAddressesForNameserviceId(conf, nsId, defaultValue,
                                                      DFS_NAMENODE_RPC_ADDRESS_KEY);
  }

  /**
   * @return a collection of all configured NN Kerberos principals.
   */
  public static Set<String> getAllNnPrincipals(Configuration conf) throws IOException {
    Set<String> principals = new HashSet<String>();
    for (String nsId : DFSUtilClient.getNameServiceIds(conf)) {
      if (HAUtil.isHAEnabled(conf, nsId)) {
        for (String nnId : DFSUtilClient.getNameNodeIds(conf, nsId)) {
          Configuration confForNn = new Configuration(conf);
          NameNode.initializeGenericKeys(confForNn, nsId, nnId);
          String principal = SecurityUtil.getServerPrincipal(confForNn
              .get(DFSConfigKeys.DFS_NAMENODE_KERBEROS_PRINCIPAL_KEY),
              DFSUtilClient.getNNAddress(confForNn).getHostName());
          principals.add(principal);
        }
      } else {
        Configuration confForNn = new Configuration(conf);
        NameNode.initializeGenericKeys(confForNn, nsId, null);
        String principal = SecurityUtil.getServerPrincipal(confForNn
            .get(DFSConfigKeys.DFS_NAMENODE_KERBEROS_PRINCIPAL_KEY),
            DFSUtilClient.getNNAddress(confForNn).getHostName());
        principals.add(principal);
      }
    }

    return principals;
  }

  /**
   * Returns list of InetSocketAddress corresponding to HA NN RPC addresses from
   * the configuration.
   * 
   * @param conf configuration
   * @return list of InetSocketAddresses
   */
  public static Map<String, Map<String, InetSocketAddress>> getHaNnRpcAddresses(
      Configuration conf) {
    return DFSUtilClient.getAddresses(conf, null,
                                      DFSConfigKeys.DFS_NAMENODE_RPC_ADDRESS_KEY);
  }

  /**
   * Returns list of InetSocketAddress corresponding to  backup node rpc 
   * addresses from the configuration.
   * 
   * @param conf configuration
   * @return list of InetSocketAddresses
   * @throws IOException on error
   */
  public static Map<String, Map<String, InetSocketAddress>> getBackupNodeAddresses(
      Configuration conf) throws IOException {
    Map<String, Map<String, InetSocketAddress>> addressList = DFSUtilClient.getAddresses(
        conf, null, DFS_NAMENODE_BACKUP_ADDRESS_KEY);
    if (addressList.isEmpty()) {
      throw new IOException("Incorrect configuration: backup node address "
          + DFS_NAMENODE_BACKUP_ADDRESS_KEY + " is not configured.");
    }
    return addressList;
  }

  /**
   * Returns list of InetSocketAddresses of corresponding to secondary namenode
   * http addresses from the configuration.
   * 
   * @param conf configuration
   * @return list of InetSocketAddresses
   * @throws IOException on error
   */
  public static Map<String, Map<String, InetSocketAddress>> getSecondaryNameNodeAddresses(
      Configuration conf) throws IOException {
    Map<String, Map<String, InetSocketAddress>> addressList = DFSUtilClient.getAddresses(
        conf, null, DFS_NAMENODE_SECONDARY_HTTP_ADDRESS_KEY);
    if (addressList.isEmpty()) {
      throw new IOException("Incorrect configuration: secondary namenode address "
          + DFS_NAMENODE_SECONDARY_HTTP_ADDRESS_KEY + " is not configured.");
    }
    return addressList;
  }

  /**
   * Returns list of InetSocketAddresses corresponding to namenodes from the
   * configuration.
   * 
   * Returns namenode address specifically configured for datanodes (using
   * service ports), if found. If not, regular RPC address configured for other
   * clients is returned.
   * 
   * @param conf configuration
   * @return list of InetSocketAddress
   * @throws IOException on error
   */
  public static Map<String, Map<String, InetSocketAddress>> getNNServiceRpcAddresses(
      Configuration conf) throws IOException {
    // Use default address as fall back
    String defaultAddress;
    try {
      defaultAddress = NetUtils.getHostPortString(
          DFSUtilClient.getNNAddress(conf));
    } catch (IllegalArgumentException e) {
      defaultAddress = null;
    }
    
    Map<String, Map<String, InetSocketAddress>> addressList =
      DFSUtilClient.getAddresses(conf, defaultAddress,
                                 DFS_NAMENODE_SERVICE_RPC_ADDRESS_KEY,
                                 DFS_NAMENODE_RPC_ADDRESS_KEY);
    if (addressList.isEmpty()) {
      throw new IOException("Incorrect configuration: namenode address "
          + DFS_NAMENODE_SERVICE_RPC_ADDRESS_KEY + " or "  
          + DFS_NAMENODE_RPC_ADDRESS_KEY
          + " is not configured.");
    }
    return addressList;
  }

  /**
   * Returns list of InetSocketAddresses corresponding to the namenode
   * that manages this cluster. Note this is to be used by datanodes to get
   * the list of namenode addresses to talk to.
   *
   * Returns namenode address specifically configured for datanodes (using
   * service ports), if found. If not, regular RPC address configured for other
   * clients is returned.
   *
   * @param conf configuration
   * @return list of InetSocketAddress
   * @throws IOException on error
   */
  public static Map<String, Map<String, InetSocketAddress>>
    getNNServiceRpcAddressesForCluster(Configuration conf) throws IOException {
    // Use default address as fall back
    String defaultAddress;
    try {
      defaultAddress = NetUtils.getHostPortString(
          DFSUtilClient.getNNAddress(conf));
    } catch (IllegalArgumentException e) {
      defaultAddress = null;
    }

    Collection<String> parentNameServices = conf.getTrimmedStringCollection
            (DFSConfigKeys.DFS_INTERNAL_NAMESERVICES_KEY);

    if (parentNameServices.isEmpty()) {
      parentNameServices = conf.getTrimmedStringCollection
              (DFSConfigKeys.DFS_NAMESERVICES);
    } else {
      // Ensure that the internal service is ineed in the list of all available
      // nameservices.
      Set<String> availableNameServices = Sets.newHashSet(conf
              .getTrimmedStringCollection(DFSConfigKeys.DFS_NAMESERVICES));
      for (String nsId : parentNameServices) {
        if (!availableNameServices.contains(nsId)) {
          throw new IOException("Unknown nameservice: " + nsId);
        }
      }
    }

    Map<String, Map<String, InetSocketAddress>> addressList =
            DFSUtilClient.getAddressesForNsIds(conf, parentNameServices,
                                               defaultAddress,
                                               DFS_NAMENODE_SERVICE_RPC_ADDRESS_KEY,
                                               DFS_NAMENODE_RPC_ADDRESS_KEY);
    if (addressList.isEmpty()) {
      throw new IOException("Incorrect configuration: namenode address "
              + DFS_NAMENODE_SERVICE_RPC_ADDRESS_KEY + " or "
              + DFS_NAMENODE_RPC_ADDRESS_KEY
              + " is not configured.");
    }
    return addressList;
  }

  /**
   * Flatten the given map, as returned by other functions in this class,
   * into a flat list of {@link ConfiguredNNAddress} instances.
   */
  public static List<ConfiguredNNAddress> flattenAddressMap(
      Map<String, Map<String, InetSocketAddress>> map) {
    List<ConfiguredNNAddress> ret = Lists.newArrayList();
    
    for (Map.Entry<String, Map<String, InetSocketAddress>> entry :
      map.entrySet()) {
      String nsId = entry.getKey();
      Map<String, InetSocketAddress> nnMap = entry.getValue();
      for (Map.Entry<String, InetSocketAddress> e2 : nnMap.entrySet()) {
        String nnId = e2.getKey();
        InetSocketAddress addr = e2.getValue();
        
        ret.add(new ConfiguredNNAddress(nsId, nnId, addr));
      }
    }
    return ret;
  }

  /**
   * Format the given map, as returned by other functions in this class,
   * into a string suitable for debugging display. The format of this string
   * should not be considered an interface, and is liable to change.
   */
  public static String addressMapToString(
      Map<String, Map<String, InetSocketAddress>> map) {
    StringBuilder b = new StringBuilder();
    for (Map.Entry<String, Map<String, InetSocketAddress>> entry :
         map.entrySet()) {
      String nsId = entry.getKey();
      Map<String, InetSocketAddress> nnMap = entry.getValue();
      b.append("Nameservice <").append(nsId).append(">:").append("\n");
      for (Map.Entry<String, InetSocketAddress> e2 : nnMap.entrySet()) {
        b.append("  NN ID ").append(e2.getKey())
          .append(" => ").append(e2.getValue()).append("\n");
      }
    }
    return b.toString();
  }
  
  public static String nnAddressesAsString(Configuration conf) {
    Map<String, Map<String, InetSocketAddress>> addresses =
      getHaNnRpcAddresses(conf);
    return addressMapToString(addresses);
  }

  /**
   * Represent one of the NameNodes configured in the cluster.
   */
  public static class ConfiguredNNAddress {
    private final String nameserviceId;
    private final String namenodeId;
    private final InetSocketAddress addr;

    private ConfiguredNNAddress(String nameserviceId, String namenodeId,
        InetSocketAddress addr) {
      this.nameserviceId = nameserviceId;
      this.namenodeId = namenodeId;
      this.addr = addr;
    }

    public String getNameserviceId() {
      return nameserviceId;
    }

    public String getNamenodeId() {
      return namenodeId;
    }

    public InetSocketAddress getAddress() {
      return addr;
    }
    
    @Override
    public String toString() {
      return "ConfiguredNNAddress[nsId=" + nameserviceId + ";" +
        "nnId=" + namenodeId + ";addr=" + addr + "]";
    }
  }
  
  /**
   * Get a URI for each configured nameservice. If a nameservice is
   * HA-enabled, then the logical URI of the nameservice is returned. If the
   * nameservice is not HA-enabled, then a URI corresponding to an RPC address
   * of the single NN for that nameservice is returned, preferring the service
   * RPC address over the client RPC address.
   * 
   * @param conf configuration
   * @return a collection of all configured NN URIs, preferring service
   *         addresses
   */
  public static Collection<URI> getNsServiceRpcUris(Configuration conf) {
    return getNameServiceUris(conf,
        DFSConfigKeys.DFS_NAMENODE_SERVICE_RPC_ADDRESS_KEY,
        DFSConfigKeys.DFS_NAMENODE_RPC_ADDRESS_KEY);
  }

  /**
   * Get a URI for each configured nameservice. If a nameservice is
   * HA-enabled, then the logical URI of the nameservice is returned. If the
   * nameservice is not HA-enabled, then a URI corresponding to the address of
   * the single NN for that nameservice is returned.
   * 
   * @param conf configuration
   * @param keys configuration keys to try in order to get the URI for non-HA
   *        nameservices
   * @return a collection of all configured NN URIs
   */
  public static Collection<URI> getNameServiceUris(Configuration conf,
      String... keys) {
    Set<URI> ret = new HashSet<URI>();
    
    // We're passed multiple possible configuration keys for any given NN or HA
    // nameservice, and search the config in order of these keys. In order to
    // make sure that a later config lookup (e.g. fs.defaultFS) doesn't add a
    // URI for a config key for which we've already found a preferred entry, we
    // keep track of non-preferred keys here.
    Set<URI> nonPreferredUris = new HashSet<URI>();
    
    for (String nsId : DFSUtilClient.getNameServiceIds(conf)) {
      if (HAUtil.isHAEnabled(conf, nsId)) {
        // Add the logical URI of the nameservice.
        try {
          ret.add(new URI(HdfsConstants.HDFS_URI_SCHEME + "://" + nsId));
        } catch (URISyntaxException ue) {
          throw new IllegalArgumentException(ue);
        }
      } else {
        // Add the URI corresponding to the address of the NN.
        boolean uriFound = false;
        for (String key : keys) {
          String addr = conf.get(DFSUtilClient.concatSuffixes(key, nsId));
          if (addr != null) {
            URI uri = createUri(HdfsConstants.HDFS_URI_SCHEME,
                NetUtils.createSocketAddr(addr));
            if (!uriFound) {
              uriFound = true;
              ret.add(uri);
            } else {
              nonPreferredUris.add(uri);
            }
          }
        }
      }
    }
    
    // Add the generic configuration keys.
    boolean uriFound = false;
    for (String key : keys) {
      String addr = conf.get(key);
      if (addr != null) {
        URI uri = createUri("hdfs", NetUtils.createSocketAddr(addr));
        if (!uriFound) {
          uriFound = true;
          ret.add(uri);
        } else {
          nonPreferredUris.add(uri);
        }
      }
    }
    
    // Add the default URI if it is an HDFS URI.
    URI defaultUri = FileSystem.getDefaultUri(conf);
    // checks if defaultUri is ip:port format
    // and convert it to hostname:port format
    if (defaultUri != null && (defaultUri.getPort() != -1)) {
      defaultUri = createUri(defaultUri.getScheme(),
          NetUtils.createSocketAddr(defaultUri.getHost(), 
              defaultUri.getPort()));
    }
    if (defaultUri != null &&
        HdfsConstants.HDFS_URI_SCHEME.equals(defaultUri.getScheme()) &&
        !nonPreferredUris.contains(defaultUri)) {
      ret.add(defaultUri);
    }
    
    return ret;
  }

  /**
   * Given the InetSocketAddress this method returns the nameservice Id
   * corresponding to the key with matching address, by doing a reverse 
   * lookup on the list of nameservices until it finds a match.
   * 
   * Since the process of resolving URIs to Addresses is slightly expensive,
   * this utility method should not be used in performance-critical routines.
   * 
   * @param conf - configuration
   * @param address - InetSocketAddress for configured communication with NN.
   *     Configured addresses are typically given as URIs, but we may have to
   *     compare against a URI typed in by a human, or the server name may be
   *     aliased, so we compare unambiguous InetSocketAddresses instead of just
   *     comparing URI substrings.
   * @param keys - list of configured communication parameters that should
   *     be checked for matches.  For example, to compare against RPC addresses,
   *     provide the list DFS_NAMENODE_SERVICE_RPC_ADDRESS_KEY,
   *     DFS_NAMENODE_RPC_ADDRESS_KEY.  Use the generic parameter keys,
   *     not the NameServiceId-suffixed keys.
   * @return nameserviceId, or null if no match found
   */
  public static String getNameServiceIdFromAddress(final Configuration conf, 
      final InetSocketAddress address, String... keys) {
    // Configuration with a single namenode and no nameserviceId
    String[] ids = getSuffixIDs(conf, address, keys);
    return (ids != null) ? ids[0] : null;
  }
  
  /**
   * return server http or https address from the configuration for a
   * given namenode rpc address.
   * @param namenodeAddr - namenode RPC address
   * @param conf configuration
   * @param scheme - the scheme (http / https)
   * @return server http or https address
   * @throws IOException 
   */
  public static URI getInfoServer(InetSocketAddress namenodeAddr,
      Configuration conf, String scheme) throws IOException {
    String[] suffixes = null;
    if (namenodeAddr != null) {
      // if non-default namenode, try reverse look up 
      // the nameServiceID if it is available
      suffixes = getSuffixIDs(conf, namenodeAddr,
          DFSConfigKeys.DFS_NAMENODE_SERVICE_RPC_ADDRESS_KEY,
          DFSConfigKeys.DFS_NAMENODE_RPC_ADDRESS_KEY);
    }

    String authority;
    if ("http".equals(scheme)) {
      authority = getSuffixedConf(conf, DFS_NAMENODE_HTTP_ADDRESS_KEY,
          DFS_NAMENODE_HTTP_ADDRESS_DEFAULT, suffixes);
    } else if ("https".equals(scheme)) {
      authority = getSuffixedConf(conf, DFS_NAMENODE_HTTPS_ADDRESS_KEY,
          DFS_NAMENODE_HTTPS_ADDRESS_DEFAULT, suffixes);
    } else {
      throw new IllegalArgumentException("Invalid scheme:" + scheme);
    }

    if (namenodeAddr != null) {
      authority = substituteForWildcardAddress(authority,
          namenodeAddr.getHostName());
    }
    return URI.create(scheme + "://" + authority);
  }

  /**
   * Lookup the HTTP / HTTPS address of the namenode, and replace its hostname
   * with defaultHost when it found out that the address is a wildcard / local
   * address.
   *
   * @param defaultHost
   *          The default host name of the namenode.
   * @param conf
   *          The configuration
   * @param scheme
   *          HTTP or HTTPS
   * @throws IOException
   */
  public static URI getInfoServerWithDefaultHost(String defaultHost,
      Configuration conf, final String scheme) throws IOException {
    URI configuredAddr = getInfoServer(null, conf, scheme);
    String authority = substituteForWildcardAddress(
        configuredAddr.getAuthority(), defaultHost);
    return URI.create(scheme + "://" + authority);
  }

  /**
   * Determine whether HTTP or HTTPS should be used to connect to the remote
   * server. Currently the client only connects to the server via HTTPS if the
   * policy is set to HTTPS_ONLY.
   *
   * @return the scheme (HTTP / HTTPS)
   */
  public static String getHttpClientScheme(Configuration conf) {
    HttpConfig.Policy policy = DFSUtil.getHttpPolicy(conf);
    return policy == HttpConfig.Policy.HTTPS_ONLY ? "https" : "http";
  }

  /**
   * Substitute a default host in the case that an address has been configured
   * with a wildcard. This is used, for example, when determining the HTTP
   * address of the NN -- if it's configured to bind to 0.0.0.0, we want to
   * substitute the hostname from the filesystem URI rather than trying to
   * connect to 0.0.0.0.
   * @param configuredAddress the address found in the configuration
   * @param defaultHost the host to substitute with, if configuredAddress
   * is a local/wildcard address.
   * @return the substituted address
   * @throws IOException if it is a wildcard address and security is enabled
   */
  @VisibleForTesting
  static String substituteForWildcardAddress(String configuredAddress,
    String defaultHost) {
    InetSocketAddress sockAddr = NetUtils.createSocketAddr(configuredAddress);
    final InetAddress addr = sockAddr.getAddress();
    if (addr != null && addr.isAnyLocalAddress()) {
      return defaultHost + ":" + sockAddr.getPort();
    } else {
      return configuredAddress;
    }
  }
  
  private static String getSuffixedConf(Configuration conf,
      String key, String defaultVal, String[] suffixes) {
    String ret = conf.get(DFSUtil.addKeySuffixes(key, suffixes));
    if (ret != null) {
      return ret;
    }
    return conf.get(key, defaultVal);
  }
  
  /**
   * Sets the node specific setting into generic configuration key. Looks up
   * value of "key.nameserviceId.namenodeId" and if found sets that value into 
   * generic key in the conf. If this is not found, falls back to
   * "key.nameserviceId" and then the unmodified key.
   *
   * Note that this only modifies the runtime conf.
   * 
   * @param conf
   *          Configuration object to lookup specific key and to set the value
   *          to the key passed. Note the conf object is modified.
   * @param nameserviceId
   *          nameservice Id to construct the node specific key. Pass null if
   *          federation is not configuration.
   * @param nnId
   *          namenode Id to construct the node specific key. Pass null if
   *          HA is not configured.
   * @param keys
   *          The key for which node specific value is looked up
   */
  public static void setGenericConf(Configuration conf,
      String nameserviceId, String nnId, String... keys) {
    for (String key : keys) {
      String value = conf.get(addKeySuffixes(key, nameserviceId, nnId));
      if (value != null) {
        conf.set(key, value);
        continue;
      }
      value = conf.get(addKeySuffixes(key, nameserviceId));
      if (value != null) {
        conf.set(key, value);
      }
    }
  }

  /**
   * Round bytes to GiB (gibibyte)
   * @param bytes number of bytes
   * @return number of GiB
   */
  public static int roundBytesToGB(long bytes) {
    return Math.round((float)bytes/ 1024 / 1024 / 1024);
  }

  /**
   * Get nameservice Id for the {@link NameNode} based on namenode RPC address
   * matching the local node address.
   */
  public static String getNamenodeNameServiceId(Configuration conf) {
    return getNameServiceId(conf, DFS_NAMENODE_RPC_ADDRESS_KEY);
  }
  
  /**
   * Get nameservice Id for the BackupNode based on backup node RPC address
   * matching the local node address.
   */
  public static String getBackupNameServiceId(Configuration conf) {
    return getNameServiceId(conf, DFS_NAMENODE_BACKUP_ADDRESS_KEY);
  }
  
  /**
   * Get nameservice Id for the secondary node based on secondary http address
   * matching the local node address.
   */
  public static String getSecondaryNameServiceId(Configuration conf) {
    return getNameServiceId(conf, DFS_NAMENODE_SECONDARY_HTTP_ADDRESS_KEY);
  }
  
  /**
   * Get the nameservice Id by matching the {@code addressKey} with the
   * the address of the local node. 
   * 
   * If {@link DFSConfigKeys#DFS_NAMESERVICE_ID} is not specifically
   * configured, and more than one nameservice Id is configured, this method 
   * determines the nameservice Id by matching the local node's address with the
   * configured addresses. When a match is found, it returns the nameservice Id
   * from the corresponding configuration key.
   * 
   * @param conf Configuration
   * @param addressKey configuration key to get the address.
   * @return nameservice Id on success, null if federation is not configured.
   * @throws HadoopIllegalArgumentException on error
   */
  private static String getNameServiceId(Configuration conf, String addressKey) {
    String nameserviceId = conf.get(DFS_NAMESERVICE_ID);
    if (nameserviceId != null) {
      return nameserviceId;
    }
    Collection<String> nsIds = DFSUtilClient.getNameServiceIds(conf);
    if (1 == nsIds.size()) {
      return nsIds.toArray(new String[1])[0];
    }
    String nnId = conf.get(DFS_HA_NAMENODE_ID_KEY);
    
    return getSuffixIDs(conf, addressKey, null, nnId, LOCAL_ADDRESS_MATCHER)[0];
  }
  
  /**
   * Returns nameservice Id and namenode Id when the local host matches the
   * configuration parameter {@code addressKey}.<nameservice Id>.<namenode Id>
   * 
   * @param conf Configuration
   * @param addressKey configuration key corresponding to the address.
   * @param knownNsId only look at configs for the given nameservice, if not-null
   * @param knownNNId only look at configs for the given namenode, if not null
   * @param matcher matching criteria for matching the address
   * @return Array with nameservice Id and namenode Id on success. First element
   *         in the array is nameservice Id and second element is namenode Id.
   *         Null value indicates that the configuration does not have the the
   *         Id.
   * @throws HadoopIllegalArgumentException on error
   */
  static String[] getSuffixIDs(final Configuration conf, final String addressKey,
      String knownNsId, String knownNNId,
      final AddressMatcher matcher) {
    String nameserviceId = null;
    String namenodeId = null;
    int found = 0;
    
    Collection<String> nsIds = DFSUtilClient.getNameServiceIds(conf);
    for (String nsId : DFSUtilClient.emptyAsSingletonNull(nsIds)) {
      if (knownNsId != null && !knownNsId.equals(nsId)) {
        continue;
      }
      
      Collection<String> nnIds = DFSUtilClient.getNameNodeIds(conf, nsId);
      for (String nnId : DFSUtilClient.emptyAsSingletonNull(nnIds)) {
        if (LOG.isTraceEnabled()) {
          LOG.trace(String.format("addressKey: %s nsId: %s nnId: %s",
              addressKey, nsId, nnId));
        }
        if (knownNNId != null && !knownNNId.equals(nnId)) {
          continue;
        }
        String key = addKeySuffixes(addressKey, nsId, nnId);
        String addr = conf.get(key);
        if (addr == null) {
          continue;
        }
        InetSocketAddress s = null;
        try {
          s = NetUtils.createSocketAddr(addr);
        } catch (Exception e) {
          LOG.warn("Exception in creating socket address " + addr, e);
          continue;
        }
        if (!s.isUnresolved() && matcher.match(s)) {
          nameserviceId = nsId;
          namenodeId = nnId;
          found++;
        }
      }
    }
    if (found > 1) { // Only one address must match the local address
      String msg = "Configuration has multiple addresses that match "
          + "local node's address. Please configure the system with "
          + DFS_NAMESERVICE_ID + " and "
          + DFS_HA_NAMENODE_ID_KEY;
      throw new HadoopIllegalArgumentException(msg);
    }
    return new String[] { nameserviceId, namenodeId };
  }
  
  /**
   * For given set of {@code keys} adds nameservice Id and or namenode Id
   * and returns {nameserviceId, namenodeId} when address match is found.
   * @see #getSuffixIDs(Configuration, String, String, String, AddressMatcher)
   */
  static String[] getSuffixIDs(final Configuration conf,
      final InetSocketAddress address, final String... keys) {
    AddressMatcher matcher = new AddressMatcher() {
     @Override
      public boolean match(InetSocketAddress s) {
        return address.equals(s);
      } 
    };
    
    for (String key : keys) {
      String[] ids = getSuffixIDs(conf, key, null, null, matcher);
      if (ids != null && (ids [0] != null || ids[1] != null)) {
        return ids;
      }
    }
    return null;
  }
  
  private interface AddressMatcher {
    public boolean match(InetSocketAddress s);
  }

  /** Create a URI from the scheme and address */
  public static URI createUri(String scheme, InetSocketAddress address) {
    try {
      return new URI(scheme, null, address.getHostName(), address.getPort(),
          null, null, null);
    } catch (URISyntaxException ue) {
      throw new IllegalArgumentException(ue);
    }
  }
  
  /**
   * Add protobuf based protocol to the {@link org.apache.hadoop.ipc.RPC.Server}
   * @param conf configuration
   * @param protocol Protocol interface
   * @param service service that implements the protocol
   * @param server RPC server to which the protocol & implementation is added to
   * @throws IOException
   */
  public static void addPBProtocol(Configuration conf, Class<?> protocol,
      BlockingService service, RPC.Server server) throws IOException {
    RPC.setProtocolEngine(conf, protocol, ProtobufRpcEngine.class);
    server.addProtocol(RPC.RpcKind.RPC_PROTOCOL_BUFFER, protocol, service);
  }

  /**
   * Map a logical namenode ID to its service address. Use the given
   * nameservice if specified, or the configured one if none is given.
   *
   * @param conf Configuration
   * @param nsId which nameservice nnId is a part of, optional
   * @param nnId the namenode ID to get the service addr for
   * @return the service addr, null if it could not be determined
   */
  public static String getNamenodeServiceAddr(final Configuration conf,
      String nsId, String nnId) {

    if (nsId == null) {
      nsId = getOnlyNameServiceIdOrNull(conf);
    }

    String serviceAddrKey = DFSUtilClient.concatSuffixes(
        DFSConfigKeys.DFS_NAMENODE_SERVICE_RPC_ADDRESS_KEY, nsId, nnId);

    String addrKey = DFSUtilClient.concatSuffixes(
        DFSConfigKeys.DFS_NAMENODE_RPC_ADDRESS_KEY, nsId, nnId);

    String serviceRpcAddr = conf.get(serviceAddrKey);
    if (serviceRpcAddr == null) {
      serviceRpcAddr = conf.get(addrKey);
    }
    return serviceRpcAddr;
  }

  /**
   * If the configuration refers to only a single nameservice, return the
   * name of that nameservice. If it refers to 0 or more than 1, return null.
   */
  public static String getOnlyNameServiceIdOrNull(Configuration conf) {
    Collection<String> nsIds = DFSUtilClient.getNameServiceIds(conf);
    if (1 == nsIds.size()) {
      return nsIds.toArray(new String[1])[0];
    } else {
      // No nameservice ID was given and more than one is configured
      return null;
    }
  }
  
  public static final Options helpOptions = new Options();
  public static final Option helpOpt = new Option("h", "help", false,
      "get help information");

  static {
    helpOptions.addOption(helpOpt);
  }

  /**
   * Parse the arguments for commands
   * 
   * @param args the argument to be parsed
   * @param helpDescription help information to be printed out
   * @param out Printer
   * @param printGenericCommandUsage whether to print the 
   *              generic command usage defined in ToolRunner
   * @return true when the argument matches help option, false if not
   */
  public static boolean parseHelpArgument(String[] args,
      String helpDescription, PrintStream out, boolean printGenericCommandUsage) {
    if (args.length == 1) {
      try {
        CommandLineParser parser = new PosixParser();
        CommandLine cmdLine = parser.parse(helpOptions, args);
        if (cmdLine.hasOption(helpOpt.getOpt())
            || cmdLine.hasOption(helpOpt.getLongOpt())) {
          // should print out the help information
          out.println(helpDescription + "\n");
          if (printGenericCommandUsage) {
            ToolRunner.printGenericCommandUsage(out);
          }
          return true;
        }
      } catch (ParseException pe) {
        return false;
      }
    }
    return false;
  }
  
  /**
   * Get DFS_NAMENODE_INVALIDATE_WORK_PCT_PER_ITERATION from configuration.
   * 
   * @param conf Configuration
   * @return Value of DFS_NAMENODE_INVALIDATE_WORK_PCT_PER_ITERATION
   */
  public static float getInvalidateWorkPctPerIteration(Configuration conf) {
    float blocksInvalidateWorkPct = conf.getFloat(
        DFSConfigKeys.DFS_NAMENODE_INVALIDATE_WORK_PCT_PER_ITERATION,
        DFSConfigKeys.DFS_NAMENODE_INVALIDATE_WORK_PCT_PER_ITERATION_DEFAULT);
    Preconditions.checkArgument(
        (blocksInvalidateWorkPct > 0 && blocksInvalidateWorkPct <= 1.0f),
        DFSConfigKeys.DFS_NAMENODE_INVALIDATE_WORK_PCT_PER_ITERATION +
        " = '" + blocksInvalidateWorkPct + "' is invalid. " +
        "It should be a positive, non-zero float value, not greater than 1.0f, " +
        "to indicate a percentage.");
    return blocksInvalidateWorkPct;
  }

  /**
   * Get DFS_NAMENODE_REPLICATION_WORK_MULTIPLIER_PER_ITERATION from
   * configuration.
   * 
   * @param conf Configuration
   * @return Value of DFS_NAMENODE_REPLICATION_WORK_MULTIPLIER_PER_ITERATION
   */
  public static int getReplWorkMultiplier(Configuration conf) {
    int blocksReplWorkMultiplier = conf.getInt(
            DFSConfigKeys.DFS_NAMENODE_REPLICATION_WORK_MULTIPLIER_PER_ITERATION,
            DFSConfigKeys.DFS_NAMENODE_REPLICATION_WORK_MULTIPLIER_PER_ITERATION_DEFAULT);
    Preconditions.checkArgument(
        (blocksReplWorkMultiplier > 0),
        DFSConfigKeys.DFS_NAMENODE_REPLICATION_WORK_MULTIPLIER_PER_ITERATION +
        " = '" + blocksReplWorkMultiplier + "' is invalid. " +
        "It should be a positive, non-zero integer value.");
    return blocksReplWorkMultiplier;
  }
  
  /**
   * Get SPNEGO keytab Key from configuration
   * 
   * @param conf Configuration
   * @param defaultKey default key to be used for config lookup
   * @return DFS_WEB_AUTHENTICATION_KERBEROS_KEYTAB_KEY if the key is not empty
   *         else return defaultKey
   */
  public static String getSpnegoKeytabKey(Configuration conf, String defaultKey) {
    String value = 
        conf.get(DFSConfigKeys.DFS_WEB_AUTHENTICATION_KERBEROS_KEYTAB_KEY);
    return (value == null || value.isEmpty()) ?
        defaultKey : DFSConfigKeys.DFS_WEB_AUTHENTICATION_KERBEROS_KEYTAB_KEY;
  }

  /**
   * Get http policy.
   */
  public static HttpConfig.Policy getHttpPolicy(Configuration conf) {
    String policyStr = conf.get(DFSConfigKeys.DFS_HTTP_POLICY_KEY,
        DFSConfigKeys.DFS_HTTP_POLICY_DEFAULT);
    HttpConfig.Policy policy = HttpConfig.Policy.fromString(policyStr);
    if (policy == null) {
      throw new HadoopIllegalArgumentException("Unregonized value '"
          + policyStr + "' for " + DFSConfigKeys.DFS_HTTP_POLICY_KEY);
    }

    conf.set(DFSConfigKeys.DFS_HTTP_POLICY_KEY, policy.name());
    return policy;
  }

  public static HttpServer2.Builder loadSslConfToHttpServerBuilder(HttpServer2.Builder builder,
      Configuration sslConf) {
    return builder
        .needsClientAuth(
            sslConf.getBoolean(DFS_CLIENT_HTTPS_NEED_AUTH_KEY,
                DFS_CLIENT_HTTPS_NEED_AUTH_DEFAULT))
        .keyPassword(getPassword(sslConf, DFS_SERVER_HTTPS_KEYPASSWORD_KEY))
        .keyStore(sslConf.get("ssl.server.keystore.location"),
            getPassword(sslConf, DFS_SERVER_HTTPS_KEYSTORE_PASSWORD_KEY),
            sslConf.get("ssl.server.keystore.type", "jks"))
        .trustStore(sslConf.get("ssl.server.truststore.location"),
            getPassword(sslConf, DFS_SERVER_HTTPS_TRUSTSTORE_PASSWORD_KEY),
            sslConf.get("ssl.server.truststore.type", "jks"));
  }

  /**
   * Leverages the Configuration.getPassword method to attempt to get
   * passwords from the CredentialProvider API before falling back to
   * clear text in config - if falling back is allowed.
   * @param conf Configuration instance
   * @param alias name of the credential to retreive
   * @return String credential value or null
   */
  static String getPassword(Configuration conf, String alias) {
    String password = null;
    try {
      char[] passchars = conf.getPassword(alias);
      if (passchars != null) {
        password = new String(passchars);
      }
    }
    catch (IOException ioe) {
      password = null;
    }
    return password;
  }

  /**
   * Converts a Date into an ISO-8601 formatted datetime string.
   */
  public static String dateToIso8601String(Date date) {
    return DFSUtilClient.dateToIso8601String(date);
  }

  /**
   * Converts a time duration in milliseconds into DDD:HH:MM:SS format.
   */
  public static String durationToString(long durationMs) {
    return DFSUtilClient.durationToString(durationMs);
  }

  /**
   * Converts a relative time string into a duration in milliseconds.
   */
  public static long parseRelativeTime(String relTime) throws IOException {
    if (relTime.length() < 2) {
      throw new IOException("Unable to parse relative time value of " + relTime
          + ": too short");
    }
    String ttlString = relTime.substring(0, relTime.length()-1);
    long ttl;
    try {
      ttl = Long.parseLong(ttlString);
    } catch (NumberFormatException e) {
      throw new IOException("Unable to parse relative time value of " + relTime
          + ": " + ttlString + " is not a number");
    }
    if (relTime.endsWith("s")) {
      // pass
    } else if (relTime.endsWith("m")) {
      ttl *= 60;
    } else if (relTime.endsWith("h")) {
      ttl *= 60*60;
    } else if (relTime.endsWith("d")) {
      ttl *= 60*60*24;
    } else {
      throw new IOException("Unable to parse relative time value of " + relTime
          + ": unknown time unit " + relTime.charAt(relTime.length() - 1));
    }
    return ttl*1000;
  }

  /**
   * Load HTTPS-related configuration.
   */
  public static Configuration loadSslConfiguration(Configuration conf) {
    Configuration sslConf = new Configuration(false);

    sslConf.addResource(conf.get(
        DFSConfigKeys.DFS_SERVER_HTTPS_KEYSTORE_RESOURCE_KEY,
        DFSConfigKeys.DFS_SERVER_HTTPS_KEYSTORE_RESOURCE_DEFAULT));

    boolean requireClientAuth = conf.getBoolean(DFS_CLIENT_HTTPS_NEED_AUTH_KEY,
        DFS_CLIENT_HTTPS_NEED_AUTH_DEFAULT);
    sslConf.setBoolean(DFS_CLIENT_HTTPS_NEED_AUTH_KEY, requireClientAuth);
    return sslConf;
  }

  /**
   * Return a HttpServer.Builder that the journalnode / namenode / secondary
   * namenode can use to initialize their HTTP / HTTPS server.
   *
   */
  public static HttpServer2.Builder httpServerTemplateForNNAndJN(
      Configuration conf, final InetSocketAddress httpAddr,
      final InetSocketAddress httpsAddr, String name, String spnegoUserNameKey,
      String spnegoKeytabFileKey) throws IOException {
    HttpConfig.Policy policy = getHttpPolicy(conf);

    HttpServer2.Builder builder = new HttpServer2.Builder().setName(name)
        .setConf(conf).setACL(new AccessControlList(conf.get(DFS_ADMIN, " ")))
        .setSecurityEnabled(UserGroupInformation.isSecurityEnabled())
        .setUsernameConfKey(spnegoUserNameKey)
        .setKeytabConfKey(getSpnegoKeytabKey(conf, spnegoKeytabFileKey));

    // initialize the webserver for uploading/downloading files.
    if (UserGroupInformation.isSecurityEnabled()) {
      LOG.info("Starting web server as: "
          + SecurityUtil.getServerPrincipal(conf.get(spnegoUserNameKey),
              httpAddr.getHostName()));
    }

    if (policy.isHttpEnabled()) {
      if (httpAddr.getPort() == 0) {
        builder.setFindPort(true);
      }

      URI uri = URI.create("http://" + NetUtils.getHostPortString(httpAddr));
      builder.addEndpoint(uri);
      LOG.info("Starting Web-server for " + name + " at: " + uri);
    }

    if (policy.isHttpsEnabled() && httpsAddr != null) {
      Configuration sslConf = loadSslConfiguration(conf);
      loadSslConfToHttpServerBuilder(builder, sslConf);

      if (httpsAddr.getPort() == 0) {
        builder.setFindPort(true);
      }

      URI uri = URI.create("https://" + NetUtils.getHostPortString(httpsAddr));
      builder.addEndpoint(uri);
      LOG.info("Starting Web-server for " + name + " at: " + uri);
    }
    return builder;
  }

  /**
   * Assert that all objects in the collection are equal. Returns silently if
   * so, throws an AssertionError if any object is not equal. All null values
   * are considered equal.
   * 
   * @param objects the collection of objects to check for equality.
   */
  public static void assertAllResultsEqual(Collection<?> objects)
      throws AssertionError {
    if (objects.size() == 0 || objects.size() == 1)
      return;
    
    Object[] resultsArray = objects.toArray();
    for (int i = 1; i < resultsArray.length; i++) {
      Object currElement = resultsArray[i];
      Object lastElement = resultsArray[i - 1];
      if ((currElement == null && currElement != lastElement) ||
          (currElement != null && !currElement.equals(lastElement))) {
        throw new AssertionError("Not all elements match in results: " +
          Arrays.toString(resultsArray));
      }
    }
  }

  /**
   * Creates a new KeyProviderCryptoExtension by wrapping the
   * KeyProvider specified in the given Configuration.
   *
   * @param conf Configuration
   * @return new KeyProviderCryptoExtension, or null if no provider was found.
   * @throws IOException if the KeyProvider is improperly specified in
   *                             the Configuration
   */
  public static KeyProviderCryptoExtension createKeyProviderCryptoExtension(
      final Configuration conf) throws IOException {
    KeyProvider keyProvider = DFSUtilClient.createKeyProvider(conf);
    if (keyProvider == null) {
      return null;
    }
    KeyProviderCryptoExtension cryptoProvider = KeyProviderCryptoExtension
        .createKeyProviderCryptoExtension(keyProvider);
    return cryptoProvider;
  }

<<<<<<< HEAD
  public static int getIoFileBufferSize(Configuration conf) {
    return conf.getInt(
      CommonConfigurationKeysPublic.IO_FILE_BUFFER_SIZE_KEY,
      CommonConfigurationKeysPublic.IO_FILE_BUFFER_SIZE_DEFAULT);
  }

  public static int getSmallBufferSize(Configuration conf) {
    return Math.min(getIoFileBufferSize(conf) / 2, 512);
  }

  /**
   * Probe for HDFS Encryption being enabled; this uses the value of
   * the option {@link DFSConfigKeys.DFS_ENCRYPTION_KEY_PROVIDER_URI},
   * returning true if that property contains a non-empty, non-whitespace
   * string.
   * @param conf configuration to probe
   * @return true if encryption is considered enabled.
   */
  public static boolean isHDFSEncryptionEnabled(Configuration conf) {
    return !conf.getTrimmed(
        DFSConfigKeys.DFS_ENCRYPTION_KEY_PROVIDER_URI, "").isEmpty();
  }

  public static InterruptedIOException toInterruptedIOException(String message,
      InterruptedException e) {
    final InterruptedIOException iioe = new InterruptedIOException(message);
    iioe.initCause(e);
    return iioe;
  }
=======
>>>>>>> 151fca50
}<|MERGE_RESOLUTION|>--- conflicted
+++ resolved
@@ -1441,37 +1441,4 @@
         .createKeyProviderCryptoExtension(keyProvider);
     return cryptoProvider;
   }
-
-<<<<<<< HEAD
-  public static int getIoFileBufferSize(Configuration conf) {
-    return conf.getInt(
-      CommonConfigurationKeysPublic.IO_FILE_BUFFER_SIZE_KEY,
-      CommonConfigurationKeysPublic.IO_FILE_BUFFER_SIZE_DEFAULT);
-  }
-
-  public static int getSmallBufferSize(Configuration conf) {
-    return Math.min(getIoFileBufferSize(conf) / 2, 512);
-  }
-
-  /**
-   * Probe for HDFS Encryption being enabled; this uses the value of
-   * the option {@link DFSConfigKeys.DFS_ENCRYPTION_KEY_PROVIDER_URI},
-   * returning true if that property contains a non-empty, non-whitespace
-   * string.
-   * @param conf configuration to probe
-   * @return true if encryption is considered enabled.
-   */
-  public static boolean isHDFSEncryptionEnabled(Configuration conf) {
-    return !conf.getTrimmed(
-        DFSConfigKeys.DFS_ENCRYPTION_KEY_PROVIDER_URI, "").isEmpty();
-  }
-
-  public static InterruptedIOException toInterruptedIOException(String message,
-      InterruptedException e) {
-    final InterruptedIOException iioe = new InterruptedIOException(message);
-    iioe.initCause(e);
-    return iioe;
-  }
-=======
->>>>>>> 151fca50
 }